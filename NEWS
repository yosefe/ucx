--- conflicted
+++ resolved
@@ -25,11 +25,9 @@
 - RPM Spec file cleanup
 - Fixing compilation issues with most recent clang and gcc compilers
 - Fixing the wrong name of aliases
-<<<<<<< HEAD
-- Fixing data race in UCP wireup
-=======
+- Fix data race in UCP wireup
 - Fix segfault when libuct.so is reloaded - issue #3558
->>>>>>> 2e859d14
+
 
 Tested configurations:
 - RDMA: MLNX_OFED 4.5, distribution inbox drivers, rdma-core 22.1
