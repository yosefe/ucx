/**
 * Copyright (C) Mellanox Technologies Ltd. 2001-2020.  ALL RIGHTS RESERVED.
 * Copyright (c) UT-Battelle, LLC. 2015-2017. ALL RIGHTS RESERVED.
 * Copyright (C) Los Alamos National Security, LLC. 2019 ALL RIGHTS RESERVED.
 *
 * See file LICENSE for terms.
 */


#ifndef UCP_REQUEST_H_
#define UCP_REQUEST_H_

#include "ucp_context.h"
#include "ucp_mm.h"

#include <ucp/api/ucp.h>
#include <uct/api/uct.h>
#include <ucs/datastruct/mpool.h>
#include <ucs/datastruct/queue_types.h>
#include <ucs/debug/assert.h>
#include <ucp/dt/dt.h>
#include <ucp/rma/rma.h>
#include <ucp/wireup/wireup.h>


#define UCP_REQUEST_ID_INVALID      0


#define ucp_trace_req(_sreq, _message, ...) \
    ucs_trace_req("req %p: " _message, (_sreq), ## __VA_ARGS__)


/**
 * Request flags
 */
enum {
    UCP_REQUEST_FLAG_COMPLETED            = UCS_BIT(0),
    UCP_REQUEST_FLAG_RELEASED             = UCS_BIT(1),
    UCP_REQUEST_FLAG_EXPECTED             = UCS_BIT(3),
    UCP_REQUEST_FLAG_LOCAL_COMPLETED      = UCS_BIT(4),
    UCP_REQUEST_FLAG_REMOTE_COMPLETED     = UCS_BIT(5),
    UCP_REQUEST_FLAG_CALLBACK             = UCS_BIT(6),
    UCP_REQUEST_FLAG_RECV                 = UCS_BIT(7),
    UCP_REQUEST_FLAG_SYNC                 = UCS_BIT(8),
    UCP_REQUEST_FLAG_OFFLOADED            = UCS_BIT(10),
    UCP_REQUEST_FLAG_BLOCK_OFFLOAD        = UCS_BIT(11),
    UCP_REQUEST_FLAG_STREAM_RECV_WAITALL  = UCS_BIT(12),
    UCP_REQUEST_FLAG_SEND_AM              = UCS_BIT(13),
    UCP_REQUEST_FLAG_SEND_TAG             = UCS_BIT(14),
    UCP_REQUEST_FLAG_RNDV_FRAG            = UCS_BIT(15),
#if UCS_ENABLE_ASSERT
    UCP_REQUEST_FLAG_STREAM_RECV          = UCS_BIT(16),
    UCP_REQUEST_DEBUG_FLAG_EXTERNAL       = UCS_BIT(17)
#else
    UCP_REQUEST_FLAG_STREAM_RECV          = 0,
    UCP_REQUEST_DEBUG_FLAG_EXTERNAL       = 0
#endif
};


/**
 * Protocols enumerator to work with send request state
 */
enum {
    UCP_REQUEST_SEND_PROTO_BCOPY_AM = 0,
    UCP_REQUEST_SEND_PROTO_ZCOPY_AM,
    UCP_REQUEST_SEND_PROTO_RNDV_GET,
    UCP_REQUEST_SEND_PROTO_RNDV_PUT,
    UCP_REQUEST_SEND_PROTO_RMA
};


/**
 * Receive descriptor flags.
 */
enum {
    UCP_RECV_DESC_FLAG_UCT_DESC       = UCS_BIT(0), /* Descriptor allocated by UCT */
    UCP_RECV_DESC_FLAG_EAGER          = UCS_BIT(1), /* Eager tag message */
    UCP_RECV_DESC_FLAG_EAGER_ONLY     = UCS_BIT(2), /* Eager tag message with single fragment */
    UCP_RECV_DESC_FLAG_EAGER_SYNC     = UCS_BIT(3), /* Eager tag message which requires reply */
    UCP_RECV_DESC_FLAG_EAGER_OFFLOAD  = UCS_BIT(4), /* Eager tag from offload */
    UCP_RECV_DESC_FLAG_EAGER_LAST     = UCS_BIT(5), /* Last fragment of eager tag message.
                                                       Used by tag offload protocol. */
    UCP_RECV_DESC_FLAG_RNDV           = UCS_BIT(6), /* Rendezvous request */
    UCP_RECV_DESC_FLAG_MALLOC         = UCS_BIT(7)  /* Descriptor was allocated with malloc
                                                       and must be freed, not returned to the
                                                       memory pool or UCT */
};


/**
 * Receive descriptor list pointers
 */
enum {
    UCP_RDESC_HASH_LIST = 0,
    UCP_RDESC_ALL_LIST  = 1
};


/**
 * Request in progress.
 */
struct ucp_request {
    ucs_status_t                  status;     /* Operation status */
    uint32_t                      flags;      /* Request flags */
    void                          *user_data; /* Completion user data */

    union {

        /* "send" part - used for tag_send, am_send, stream_send, put, get, and atomic
         * operations */
        struct {
            ucp_ep_h                ep;
            void                    *buffer;    /* Send buffer */
            ucp_datatype_t          datatype;   /* Send type */
            size_t                  length;     /* Total length, in bytes */
            ucs_memory_type_t       mem_type;   /* Memory type */
            ucp_send_nbx_callback_t cb;         /* Completion callback */

            union {
                ucp_wireup_msg_t  wireup;

                struct {
<<<<<<< HEAD
                    ucp_lane_index_t     am_bw_index; /* AM BW lane index */
                    uint64_t             message_id;  /* used to identify matching parts
                                                         of a large message */
                    ucs_ptr_map_key_t    rreq_id;     /* receive request ID on the
                                                         recv side (used in AM rndv) */
=======
                    ucp_lane_index_t       am_bw_index; /* AM BW lane index */
                    uint64_t               message_id;  /* used to identify matching parts
                                                           of a large message */
                    uintptr_t              rreq_ptr;    /* receive request ptr on the
                                                           recv side (used in AM rndv) */
>>>>>>> fea3a2db
                    union {
                        struct {
                            ucp_tag_t      tag;
                        } tag;

                        struct {
                            void           *header;
                            ucp_mem_desc_t *reg_desc; /* pointer to pre-registered buffer,
                                                         used for sending header with
                                                         zcopy protocol */
                            uint32_t       header_length;
                            uint16_t       am_id;
                            uint16_t       flags;
                        } am;
                    };
                } msg_proto;

                struct {
                    uint64_t      remote_addr; /* Remote address */
                    ucp_rkey_h    rkey;     /* Remote memory key */
                } rma;

                struct {
                    ucs_ptr_map_key_t      remote_req_id; /* send request ID on
                                                             receiver side */
                    ucp_request_t          *sreq;      /* original send request
                                                          of frag put */
                    uint8_t                am_id;
                    ucs_status_t           status;
                    ucp_tag_t              sender_tag; /* Sender tag, which is
                                                          sent back in sync ack */
                    ucp_request_callback_t comp_cb;    /* Called to complete the
                                                          request */
                } proto;

                struct {
                    uct_pending_req_t    *req;
                    ucp_wireup_ep_t      *wireup_ep;
                } proxy;

                struct {
                    uint64_t             remote_address;  /* address of the sender's data buffer */
                    ucs_ptr_map_key_t    remote_req_id;   /* the sender's request ID */
                    ucp_request_t        *rreq;           /* receive request on the recv side */
                    ucp_rkey_h           rkey;            /* key for remote send buffer */
                    ucp_lane_map_t       lanes_map_avail; /* used lanes map */
                    ucp_lane_map_t       lanes_map_all;   /* actual lanes map */
                    uint8_t              lanes_count;     /* actual lanes count */
                    uint8_t              rkey_index[UCP_MAX_LANES];
                } rndv_get;

                struct {
                    uint64_t             remote_address; /* address of the receiver's data buffer */
                    ucs_ptr_map_key_t    rreq_remote_id; /* receiver's receive request ID */
                    ucp_request_t        *sreq;          /* send request on the send side */
                    ucp_rkey_h           rkey;           /* key for remote receive buffer */
                    uct_rkey_t           uct_rkey;       /* UCT remote key */
                } rndv_put;

                struct {
                    ucs_queue_elem_t     queue_elem;
                    ucs_ptr_map_key_t    req_id;         /* sender's request ID */
                    ucp_request_t        *rreq;          /* receive request on the recv side */
                    ucp_rkey_h           rkey;           /* key for remote send buffer */
                } rkey_ptr;

                struct {
                    ucs_ptr_map_key_t req_id;         /* the send request ID on receiver side */
                    ucp_request_t     *rreq;          /* pointer to the receive request */
                    size_t            length;         /* the length of the data that should be fetched
                                                       * from sender side */
                    size_t            offset;         /* offset in recv buffer */
                } rndv_rtr;

                struct {
                    ucp_request_callback_t flushed_cb;/* Called when flushed */
                    ucp_request_t          *worker_req;
                    ucs_queue_elem_t       queue;     /* Queue element in proto_status */
                    unsigned               uct_flags; /* Flags to pass to @ref uct_ep_flush */
                    uct_worker_cb_id_t     prog_id;   /* Progress callback ID */
                    uint32_t               cmpl_sn;   /* Sequence number of the remote completion
                                                         this request is waiting for */
                    uint8_t                sw_started;
                    uint8_t                sw_done;
                    uint8_t                num_lanes; /* How many lanes are being flushed */
                    ucp_lane_map_t         started_lanes;/* Which lanes need were flushed */
                } flush;

                struct {
                    uct_worker_cb_id_t        prog_id;/* Slow-path callback */
                } disconnect;

                struct {
                    uint64_t              remote_addr; /* Remote address */
                    ucp_rkey_h            rkey;        /* Remote memory key */
                    uint64_t              value;       /* Atomic argument */
                    uct_atomic_op_t       uct_op;      /* Requested UCT AMO */
                } amo;

                struct {
                    ucs_queue_elem_t  queue;     /* Elem in outgoing ssend reqs queue */
                    ucp_tag_t         ssend_tag; /* Tag in offload sync send */
                    void              *rndv_op;  /* Handler of issued rndv send. Need to cancel
                                                    the operation if it is completed by SW. */
                } tag_offload;

                struct {
                    ucs_ptr_map_key_t req_id;   /* Remote get request ID */
                } get_reply;

                struct {
                    ucs_ptr_map_key_t   req_id; /* Remote atomic request ID */
                    ucp_atomic_reply_t  data;   /* Atomic reply data */
                } atomic_reply;
            };

            /* This structure holds all mutable fields, and everything else
             * except common send/recv fields 'status' and 'flags' is
             * immutable
             * TODO: rework RMA case where length is used instead of dt.offset */
            struct {
                ucp_dt_state_t    dt;       /* Position in the send buffer */
                uct_completion_t  uct_comp; /* UCT completion */
            } state;

            ucp_lane_index_t      pending_lane; /* Lane on which request was moved
                                                 * to pending state */
            ucp_lane_index_t      lane;     /* Lane on which this request is being sent */
            uct_pending_req_t     uct;      /* UCT pending request */
            ucp_mem_desc_t        *mdesc;
        } send;

        /* "receive" part - used for tag_recv and stream_recv operations */
        struct {
            ucs_queue_elem_t      queue;    /* Expected queue element */
            void                  *buffer;  /* Buffer to receive data to */
            ucp_datatype_t        datatype; /* Receive type */
            size_t                length;   /* Total length, in bytes */
            ucs_memory_type_t     mem_type; /* Memory type */
            ucp_dt_state_t        state;
            ucp_worker_t          *worker;
            uct_tag_context_t     uct_ctx;  /* Transport offload context */

            union {
                struct {
                    ucp_tag_t                   tag;        /* Expected tag */
                    ucp_tag_t                   tag_mask;   /* Expected tag mask */
                    uint64_t                    sn;         /* Tag match sequence */
                    ucp_tag_recv_nbx_callback_t cb;         /* Completion callback */
                    ucp_tag_recv_info_t         info;       /* Completion info to fill */
                    ssize_t                     remaining;  /* How much more data
                                                             * to be received */

                    /* Can use union, because rdesc is used in expected flow,
                     * while non_contig_buf is used in unexpected flow only. */
                    union {
                        ucp_mem_desc_t      *rdesc;   /* Offload bounce buffer */
                        void                *non_contig_buf; /* Used for assembling
                                                                multi-fragment
                                                                non-contig unexpected
                                                                message in tag offload flow. */
                    };
                    ucp_worker_iface_t      *wiface;    /* Cached iface this request
                                                           is received on. Used in
                                                           tag offload expected callbacks*/
                } tag;

                struct {
                    ucp_request_t           *rreq;    /* recv request on recv side */
                    size_t                  offset;   /* offset in recv buffer */
                } frag;

                struct {
                    ucp_stream_recv_nbx_callback_t cb;     /* Completion callback */
                    size_t                         offset; /* Receive data offset */
                    size_t                         length; /* Completion info to fill */
                } stream;
            };
        } recv;

        struct {
            ucp_worker_h            worker;     /* Worker to flush */
            ucp_send_nbx_callback_t cb;         /* Completion callback */
            uct_worker_cb_id_t      prog_id;    /* Progress callback ID */
            int                     comp_count; /* Countdown to request completion */
            ucp_ep_ext_gen_t        *next_ep;   /* Next endpoint to flush */
        } flush_worker;
    };
};


/**
 * Unexpected receive descriptor. If it is initialized in the headroom of UCT
 * descriptor, the layout looks like the following:
 *
 *
 * headroom                                    data
 * |-------------------------------------------|-------------------------|
 * | unused | ucp_recv_desc |      priv_length |                         |
 * |        |               |                  |                         |
 * |-------------------------------------------|-------------------------|
 *
 * Some protocols (i. e. tag offload) may need some space right before the
 * incoming data to add specific headers needed for further message processing.
 * Note: priv_length value should be in [0, UCP_WORKER_HEADROOM_PRIV_SIZE] range.
 */
struct ucp_recv_desc {
    union {
        ucs_list_link_t     tag_list[2];     /* Hash list TAG-element */
        ucs_queue_elem_t    stream_queue;    /* Queue STREAM-element */
        ucs_queue_elem_t    tag_frag_queue;  /* Tag fragments queue */
        ucp_am_first_desc_t am_first;        /* AM first fragment data needed
                                                for assembling the message */
        ucs_queue_elem_t    am_mid_queue;    /* AM middle fragments queue */
    };
    uint32_t                length;          /* Received length */
    uint32_t                payload_offset;  /* Offset from end of the descriptor
                                              * to AM data */
    uint16_t                flags;           /* Flags */
    int16_t                 uct_desc_offset; /* Offset which needs to be
                                                substructed from rdesc when
                                                releasing it back to UCT */
};


/**
 * Defines protocol functions for ucp_request_send_start() function.
 * TODO will be removed when switching to new protocols implementation.
 */
struct ucp_request_send_proto {
    uct_pending_callback_t     contig_short;     /**< Progress short data */
    uct_pending_callback_t     bcopy_single;     /**< Progress bcopy single fragment */
    uct_pending_callback_t     bcopy_multi;      /**< Progress bcopy multi-fragment */
    uct_pending_callback_t     zcopy_single;     /**< Progress zcopy single fragment */
    uct_pending_callback_t     zcopy_multi;      /**< Progress zcopy multi-fragment */
    uct_completion_callback_t  zcopy_completion; /**< Callback for UCT zcopy completion */
    size_t                     only_hdr_size;    /**< Header size for single / short */
};


extern ucs_mpool_ops_t ucp_request_mpool_ops;
extern ucs_mpool_ops_t ucp_rndv_get_mpool_ops;
extern const ucp_request_param_t ucp_request_null_param;


int ucp_request_pending_add(ucp_request_t *req, ucs_status_t *req_status,
                            unsigned pending_flags);

ucs_status_t ucp_request_memory_reg(ucp_context_t *context, ucp_md_map_t md_map,
                                    void *buffer, size_t length, ucp_datatype_t datatype,
                                    ucp_dt_state_t *state, ucs_memory_type_t mem_type,
                                    ucp_request_t *req_dbg, unsigned uct_flags);

void ucp_request_memory_dereg(ucp_context_t *context, ucp_datatype_t datatype,
                              ucp_dt_state_t *state, ucp_request_t *req_dbg);

ucs_status_t ucp_request_send_start(ucp_request_t *req, ssize_t max_short,
                                    size_t zcopy_thresh, size_t zcopy_max,
                                    size_t dt_count, size_t priv_iov_count,
                                    size_t length,
                                    const ucp_ep_msg_config_t* msg_config,
                                    const ucp_request_send_proto_t *proto);

/* Fast-forward to data end */
void ucp_request_send_state_ff(ucp_request_t *req, ucs_status_t status);

ucs_status_t ucp_request_recv_msg_truncated(ucp_request_t *req, size_t length,
                                            size_t offset);

#endif<|MERGE_RESOLUTION|>--- conflicted
+++ resolved
@@ -121,19 +121,11 @@
                 ucp_wireup_msg_t  wireup;
 
                 struct {
-<<<<<<< HEAD
-                    ucp_lane_index_t     am_bw_index; /* AM BW lane index */
-                    uint64_t             message_id;  /* used to identify matching parts
-                                                         of a large message */
-                    ucs_ptr_map_key_t    rreq_id;     /* receive request ID on the
-                                                         recv side (used in AM rndv) */
-=======
                     ucp_lane_index_t       am_bw_index; /* AM BW lane index */
                     uint64_t               message_id;  /* used to identify matching parts
                                                            of a large message */
-                    uintptr_t              rreq_ptr;    /* receive request ptr on the
+                    ucs_ptr_map_key_t      rreq_id;     /* receive request ID on the
                                                            recv side (used in AM rndv) */
->>>>>>> fea3a2db
                     union {
                         struct {
                             ucp_tag_t      tag;
