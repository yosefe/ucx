/**
 * Copyright (C) Mellanox Technologies Ltd. 2001-2015.  ALL RIGHTS RESERVED.
 *
 * See file LICENSE for terms.
 */

#include "rndv.h"
#include "tag_match.inl"

#include "offload.h"
#include <ucp/proto/proto.h>
#include <ucp/proto/proto_am.inl>
#include <ucs/datastruct/queue.h>

static int ucp_rndv_is_get_zcopy(ucp_request_t *sreq, ucp_rndv_mode_t rndv_mode)
{
    return ((rndv_mode == UCP_RNDV_MODE_GET_ZCOPY) ||
            ((rndv_mode == UCP_RNDV_MODE_AUTO) &&
             UCP_MEM_IS_HOST(sreq->send.mem_type)));
}

static int ucp_rndv_is_pipeline_needed(ucp_request_t *sreq) {
    uct_md_attr_t *md_attr;
    unsigned md_index;

    if (UCP_MEM_IS_HOST(sreq->send.mem_type)) {
        return 0;
    }

    if (sreq->send.ep->worker->context->config.ext.rndv_mode ==
        UCP_RNDV_MODE_PUT_ZCOPY) {
        return 0;
    }

    md_index  = ucp_ep_md_index(sreq->send.ep, sreq->send.lane);
    md_attr   = &sreq->send.ep->worker->context->tl_mds[md_index].attr;

    /*  check if lane support only mem type */
    return md_attr->cap.reg_mem_types & UCS_BIT(UCT_MD_MEM_TYPE_HOST);
}

size_t ucp_tag_rndv_rts_pack(void *dest, void *arg)
{
    ucp_request_t *sreq              = arg;   /* send request */
    ucp_rndv_rts_hdr_t *rndv_rts_hdr = dest;
    ucp_worker_h worker              = sreq->send.ep->worker;
    ssize_t packed_rkey_size;

    rndv_rts_hdr->super.tag        = sreq->send.tag.tag;
    rndv_rts_hdr->sreq.reqptr      = (uintptr_t)sreq;
    rndv_rts_hdr->sreq.ep_ptr      = ucp_request_get_dest_ep_ptr(sreq);
    rndv_rts_hdr->size             = sreq->send.length;

    /* Pack remote keys (which can be empty list) */
    if (UCP_DT_IS_CONTIG(sreq->send.datatype) &&
        ucp_rndv_is_get_zcopy(sreq, worker->context->config.ext.rndv_mode)) {
        /* pack rkey, ask target to do get_zcopy */
        rndv_rts_hdr->address = (uintptr_t)sreq->send.buffer;
        packed_rkey_size = ucp_rkey_pack_uct(worker->context,
                                             sreq->send.state.dt.dt.contig.md_map,
                                             sreq->send.state.dt.dt.contig.memh,
                                             sreq->send.mem_type,
                                             rndv_rts_hdr + 1);
        if (packed_rkey_size < 0) {
            ucs_fatal("failed to pack rendezvous remote key: %s",
                      ucs_status_string(packed_rkey_size));
        }
    } else {
        rndv_rts_hdr->address = 0;
        packed_rkey_size      = 0;
    }

    return sizeof(*rndv_rts_hdr) + packed_rkey_size;
}

UCS_PROFILE_FUNC(ucs_status_t, ucp_proto_progress_rndv_rts, (self),
                 uct_pending_req_t *self)
{
    /* send the RTS. the pack_cb will pack all the necessary fields in the RTS */
    return ucp_do_am_bcopy_single(self, UCP_AM_ID_RNDV_RTS, ucp_tag_rndv_rts_pack);
}

static size_t ucp_tag_rndv_rtr_pack(void *dest, void *arg)
{
    ucp_request_t *rndv_req          = arg;
    ucp_rndv_rtr_hdr_t *rndv_rtr_hdr = dest;
    ucp_request_t *rreq              = rndv_req->send.rndv_rtr.rreq;
    ssize_t packed_rkey_size;

    rndv_rtr_hdr->sreq_ptr = rndv_req->send.rndv_rtr.remote_request;
    rndv_rtr_hdr->rreq_ptr = (uintptr_t)rreq; /* request of receiver side */

    /* Pack remote keys (which can be empty list) */
    if (UCP_DT_IS_CONTIG(rreq->recv.datatype)) {
        rndv_rtr_hdr->address = (uintptr_t)rreq->recv.buffer;
        packed_rkey_size = ucp_rkey_pack_uct(rndv_req->send.ep->worker->context,
                                             rreq->recv.state.dt.contig.md_map,
                                             rreq->recv.state.dt.contig.memh,
                                             rreq->recv.mem_type,
                                             rndv_rtr_hdr + 1);
        if (packed_rkey_size < 0) {
            return packed_rkey_size;
        }
    } else {
        rndv_rtr_hdr->address = 0;
        packed_rkey_size      = 0;
    }

    return sizeof(*rndv_rtr_hdr) + packed_rkey_size;
}

UCS_PROFILE_FUNC(ucs_status_t, ucp_proto_progress_rndv_rtr, (self),
                 uct_pending_req_t *self)
{
    ucp_request_t *rndv_req = ucs_container_of(self, ucp_request_t, send.uct);
    ucs_status_t status;

    /* send the RTR. the pack_cb will pack all the necessary fields in the RTR */
    status = ucp_do_am_bcopy_single(self, UCP_AM_ID_RNDV_RTR, ucp_tag_rndv_rtr_pack);
    if (status == UCS_OK) {
        ucp_request_put(rndv_req);
    }

    return status;
}

ucs_status_t ucp_tag_send_start_rndv(ucp_request_t *sreq)
{
    ucp_ep_h ep = sreq->send.ep;
    ucp_md_map_t md_map;
    ucs_status_t status;

    ucp_trace_req(sreq, "start_rndv to %s buffer %p length %zu",
                  ucp_ep_peer_name(ep), sreq->send.buffer,
                  sreq->send.length);
    UCS_PROFILE_REQUEST_EVENT(sreq, "start_rndv", sreq->send.length);

    status = ucp_ep_resolve_dest_ep_ptr(ep, sreq->send.lane);
    if (status != UCS_OK) {
        return status;
    }

    if (ucp_ep_is_tag_offload_enabled(ucp_ep_config(ep))) {
        status = ucp_tag_offload_start_rndv(sreq);
        if (status != UCS_OK) {
            return status;
        }
    } else {
        if (UCP_DT_IS_CONTIG(sreq->send.datatype) &&
            ucp_rndv_is_get_zcopy(sreq, ep->worker->context->config.ext.rndv_mode)) {
            /* register a contiguous buffer for rma_get */
            md_map = ucp_ep_config(ep)->key.rma_bw_md_map;
            status = ucp_request_send_buffer_reg(sreq, md_map);
            if (status != UCS_OK) {
                return status;
            }
        }

        ucs_assert(sreq->send.lane == ucp_ep_get_am_lane(ep));
        sreq->send.uct.func = ucp_proto_progress_rndv_rts;
    }

    return UCS_OK;
}

static void ucp_rndv_complete_send(ucp_request_t *sreq)
{
    ucp_request_send_generic_dt_finish(sreq);
    ucp_request_send_buffer_dereg(sreq);
    ucp_request_complete_send(sreq, UCS_OK);
}

static void ucp_rndv_req_send_ats(ucp_request_t *rndv_req, ucp_request_t *rreq,
                                  uintptr_t remote_request)
{
    ucp_trace_req(rndv_req, "send ats remote_request 0x%lx", remote_request);
    UCS_PROFILE_REQUEST_EVENT(rreq, "send_ats", 0);

    rndv_req->send.lane         = ucp_ep_get_am_lane(rndv_req->send.ep);
    rndv_req->send.uct.func     = ucp_proto_progress_am_bcopy_single;
    rndv_req->send.proto.am_id  = UCP_AM_ID_RNDV_ATS;
    rndv_req->send.proto.status = UCS_OK;
    rndv_req->send.proto.remote_request = remote_request;
    rndv_req->send.proto.comp_cb = ucp_request_put;

    ucp_request_send(rndv_req, 0);
}

UCS_PROFILE_FUNC_VOID(ucp_rndv_complete_rma_put_zcopy, (sreq),
                      ucp_request_t *sreq)
{
    ucp_trace_req(sreq, "rndv_put completed");
    UCS_PROFILE_REQUEST_EVENT(sreq, "complete_rndv_put", 0);

    ucp_request_send_buffer_dereg(sreq);
    ucp_request_complete_send(sreq, UCS_OK);
}

static void ucp_rndv_send_atp(ucp_request_t *sreq, uintptr_t remote_request)
{
    ucs_assertv(sreq->send.state.dt.offset == sreq->send.length,
                "sreq=%p offset=%zu length=%zu", sreq,
                sreq->send.state.dt.offset, sreq->send.length);

    ucp_trace_req(sreq, "send atp remote_request 0x%lx", remote_request);
    UCS_PROFILE_REQUEST_EVENT(sreq, "send_atp", 0);

    /* destroy rkey before it gets overridden by ATP protocol data */
    ucp_rkey_destroy(sreq->send.rndv_put.rkey);

    sreq->send.lane                 = ucp_ep_get_am_lane(sreq->send.ep);
    sreq->send.uct.func             = ucp_proto_progress_am_bcopy_single;
    sreq->send.proto.am_id          = UCP_AM_ID_RNDV_ATP;
    sreq->send.proto.status         = UCS_OK;
    sreq->send.proto.remote_request = remote_request;
    sreq->send.proto.comp_cb        = ucp_rndv_complete_rma_put_zcopy;

    ucp_request_send(sreq, 0);
}

static void ucp_rndv_zcopy_recv_req_complete(ucp_request_t *req, ucs_status_t status)
{
    ucp_request_recv_buffer_dereg(req);
    ucp_request_complete_tag_recv(req, status);
}

static void ucp_rndv_complete_rma_get_zcopy(ucp_request_t *rndv_req)
{
    ucp_request_t *rreq = rndv_req->send.rndv_get.rreq;

    ucs_assertv(rndv_req->send.state.dt.offset == rndv_req->send.length,
                "rndv_req=%p offset=%zu length=%zu", rndv_req,
                rndv_req->send.state.dt.offset, rndv_req->send.length);

    ucp_trace_req(rndv_req, "rndv_get completed");
    UCS_PROFILE_REQUEST_EVENT(rreq, "complete_rndv_get", 0);

    ucp_rkey_destroy(rndv_req->send.rndv_get.rkey);
    ucp_request_send_buffer_dereg(rndv_req);

    ucp_rndv_req_send_ats(rndv_req, rreq, rndv_req->send.rndv_get.remote_request);
    ucp_rndv_zcopy_recv_req_complete(rreq, UCS_OK);
}

static void ucp_rndv_recv_data_init(ucp_request_t *rreq, size_t size)
{
    rreq->status             = UCS_OK;
    rreq->recv.tag.remaining = size;
}

static void ucp_rndv_req_send_rtr(ucp_request_t *rndv_req, ucp_request_t *rreq,
                                   uintptr_t sender_reqptr)
{
    ucp_trace_req(rndv_req, "send rtr remote sreq 0x%lx rreq %p", sender_reqptr,
                  rreq);

    rndv_req->send.lane                    = ucp_ep_get_am_lane(rndv_req->send.ep);
    rndv_req->send.uct.func                = ucp_proto_progress_rndv_rtr;
    rndv_req->send.rndv_rtr.remote_request = sender_reqptr;
    rndv_req->send.rndv_rtr.rreq           = rreq;

    ucp_request_send(rndv_req, 0);
}

static void ucp_rndv_get_lanes_count(ucp_request_t *req)
{
    ucp_ep_h ep        = req->send.ep;
    ucp_lane_map_t map = 0;
    uct_rkey_t uct_rkey;
    ucp_lane_index_t lane;

    if (ucs_likely(req->send.rndv_get.lane_count != 0)) {
        return; /* already resolved */
    }

    while ((lane = ucp_rkey_get_rma_bw_lane(req->send.rndv_get.rkey, ep, req->send.mem_type,
                                            &uct_rkey, map)) != UCP_NULL_LANE) {
        req->send.rndv_get.lane_count++;
        map |= UCS_BIT(lane);
    }

    req->send.rndv_get.lane_count = ucs_min(req->send.rndv_get.lane_count,
                                            ep->worker->context->config.ext.max_rndv_lanes);
}

static ucp_lane_index_t ucp_rndv_get_next_lane(ucp_request_t *rndv_req, uct_rkey_t *uct_rkey)
{
    /* get lane and mask it for next iteration.
     * next time this lane will not be selected & we continue
     * with another lane. After all lanes are masked - reset mask
     * to zero & start from scratch. this way allows to enumerate
     * all lanes */
    ucp_ep_h ep = rndv_req->send.ep;
    ucp_lane_index_t lane;

    lane = ucp_rkey_get_rma_bw_lane(rndv_req->send.rndv_get.rkey, ep, rndv_req->send.mem_type,
                                    uct_rkey, rndv_req->send.rndv_get.lanes_map);

    if ((lane == UCP_NULL_LANE) && (rndv_req->send.rndv_get.lanes_map != 0)) {
        /* lanes_map != 0 - no more lanes (but BW lanes are exist because map
         * is not NULL - we found at least one lane on previous iteration).
         * reset used lanes map to NULL and iterate it again */
        rndv_req->send.rndv_get.lanes_map = 0;
        lane = ucp_rkey_get_rma_bw_lane(rndv_req->send.rndv_get.rkey, ep, rndv_req->send.mem_type,
                                        uct_rkey, rndv_req->send.rndv_get.lanes_map);
    }

    if (ucs_unlikely(lane == UCP_NULL_LANE)) {
        /* there are no BW lanes */
        return UCP_NULL_LANE;
    }

    rndv_req->send.rndv_get.lanes_map |= UCS_BIT(lane);
    /* in case if masked too much lanes - reset mask to zero
     * to select first lane next time */
    if (ucs_count_one_bits(rndv_req->send.rndv_get.lanes_map) >=
        ep->worker->context->config.ext.max_rndv_lanes) {
        rndv_req->send.rndv_get.lanes_map = 0;
    }
    return lane;
}

UCS_PROFILE_FUNC(ucs_status_t, ucp_rndv_progress_rma_get_zcopy, (self),
                 uct_pending_req_t *self)
{
    ucp_request_t *rndv_req = ucs_container_of(self, ucp_request_t, send.uct);
    ucp_ep_h ep             = rndv_req->send.ep;
    const size_t max_iovcnt = 1;
    uct_iface_attr_t* attrs;
    ucs_status_t status;
    size_t offset, length, ucp_mtu, remainder, align, chunk;
    uct_iov_t iov[max_iovcnt];
    size_t iovcnt;
    ucp_rsc_index_t rsc_index;
    ucp_dt_state_t state;
    uct_rkey_t uct_rkey;
    size_t min_zcopy;
    size_t max_zcopy;
    size_t tail;
    int pending_add_res;

    ucp_rndv_get_lanes_count(rndv_req);

    /* Figure out which lane to use for get operation */
    rndv_req->send.lane = ucp_rndv_get_next_lane(rndv_req, &uct_rkey);

    if (rndv_req->send.lane == UCP_NULL_LANE) {
        /* If can't perform get_zcopy - switch to active-message.
         * NOTE: we do not register memory and do not send our keys. */
        ucp_trace_req(rndv_req, "remote memory unreachable, switch to rtr");
        ucp_rkey_destroy(rndv_req->send.rndv_get.rkey);
        ucp_rndv_recv_data_init(rndv_req->send.rndv_get.rreq,
                                rndv_req->send.length);
        ucp_rndv_req_send_rtr(rndv_req, rndv_req->send.rndv_get.rreq,
                              rndv_req->send.rndv_get.remote_request);
        return UCS_OK;
    }

    if (!rndv_req->send.mdesc) {
        status = ucp_send_request_add_reg_lane(rndv_req, rndv_req->send.lane);
        ucs_assert_always(status == UCS_OK);
    }

    rsc_index = ucp_ep_get_rsc_index(rndv_req->send.ep, rndv_req->send.lane);
<<<<<<< HEAD
    attrs     = ucp_worker_iface_get_attr(rndv_req->send.ep->worker, rsc_index);
    align     = attrs->cap.get.opt_zcopy_align;
    ucp_mtu   = attrs->cap.get.align_mtu;
    min_zcopy = attrs->cap.get.min_zcopy;
=======
    align     = rndv_req->send.ep->worker->ifaces[rsc_index].attr.cap.get.opt_zcopy_align;
    ucp_mtu   = rndv_req->send.ep->worker->ifaces[rsc_index].attr.cap.get.align_mtu;
    min_zcopy = ucp_ep_config(rndv_req->send.ep)->tag.rndv.min_get_zcopy;
>>>>>>> 1946cd07
    max_zcopy = ucp_ep_config(rndv_req->send.ep)->tag.rndv.max_get_zcopy;

    offset    = rndv_req->send.state.dt.offset;
    remainder = (uintptr_t)rndv_req->send.buffer % align;

    if ((offset == 0) && (remainder > 0) && (rndv_req->send.length > ucp_mtu)) {
        length = ucp_mtu - remainder;
    } else {
        chunk = ucs_align_up(rndv_req->send.length /
                             rndv_req->send.rndv_get.lane_count, align);
        length = ucs_min(ucs_min(chunk, rndv_req->send.length - offset), max_zcopy);
    }

    /* ensure that tail (rest of message) is over min_zcopy */
    tail = rndv_req->send.length - (offset + length);
    if (ucs_unlikely(tail && (tail < min_zcopy))) {
        /* ok, tail is less get zcopy minimal & could not be processed as
         * standalone operation */
        /* check if we have room to increase current part and not
         * step over max_zcopy */
        if (length < (max_zcopy - tail)) {
            /* if we can encrease length by min_zcopy - let's do it to
             * avoid small tail (we have limitation on minimal get zcopy) */
            length += tail;
        } else {
            /* reduce current length by align or min_zcopy value
             * to process it on next round */
            ucs_assert(length > ucs_max(min_zcopy, align));
            length -= ucs_max(min_zcopy, align);
        }
    }

    ucs_assert(length >= min_zcopy);
    ucs_assert((rndv_req->send.length - (offset + length) == 0) ||
               (rndv_req->send.length - (offset + length) >= min_zcopy));

    ucs_trace_data("req %p: offset %zu remainder %zu rma-get to %p len %zu lane %d",
                   rndv_req, offset, remainder, rndv_req->send.buffer + offset,
                   length, rndv_req->send.lane);

    state = rndv_req->send.state.dt;
    /* TODO: is this correct? memh array may skip MD's where
     * registration is not supported. for now SHM may avoid registration,
     * but it will work on single lane */
    ucp_dt_iov_copy_uct(ep->worker->context, iov, &iovcnt, max_iovcnt, &state,
                        rndv_req->send.buffer, ucp_dt_make_contig(1), length,
                        ucp_ep_md_index(rndv_req->send.ep, rndv_req->send.lane),
                        rndv_req->send.mdesc);

    for (;;) {
        status = uct_ep_get_zcopy(ep->uct_eps[rndv_req->send.lane],
                                  iov, iovcnt,
                                  rndv_req->send.rndv_get.remote_address + offset,
                                  uct_rkey,
                                  &rndv_req->send.state.uct_comp);
        ucp_request_send_state_advance(rndv_req, &state,
                                       UCP_REQUEST_SEND_PROTO_RNDV_GET,
                                       status);
        if (rndv_req->send.state.dt.offset == rndv_req->send.length) {
            if (rndv_req->send.state.uct_comp.count == 0) {
                ucp_rndv_complete_rma_get_zcopy(rndv_req);
            }
            return UCS_OK;
        } else if (!UCS_STATUS_IS_ERR(status)) {
            /* in case if not all chunks are transmitted - return in_progress
             * status */
            return UCS_INPROGRESS;
        } else {
            if (status == UCS_ERR_NO_RESOURCE) {
                if (rndv_req->send.lane != rndv_req->send.pending_lane) {
                    /* switch to new pending lane */
                    pending_add_res = ucp_request_pending_add(rndv_req, &status,
                                                              0);
                    if (!pending_add_res) {
                        /* failed to switch req to pending queue, try again */
                        continue;
                    }
                    ucs_assert(status == UCS_INPROGRESS);
                    return UCS_OK;
                }
            }
            return status;
        }
    }
}

UCS_PROFILE_FUNC_VOID(ucp_rndv_get_completion, (self, status),
                      uct_completion_t *self, ucs_status_t status)
{
    ucp_request_t *rndv_req = ucs_container_of(self, ucp_request_t,
                                               send.state.uct_comp);

    if (rndv_req->send.state.dt.offset == rndv_req->send.length) {
        ucp_rndv_complete_rma_get_zcopy(rndv_req);
    }
}

static void ucp_rndv_put_completion(uct_completion_t *self, ucs_status_t status)
{
    ucp_request_t *sreq = ucs_container_of(self, ucp_request_t,
                                           send.state.uct_comp);

    if (sreq->send.state.dt.offset == sreq->send.length) {
        ucp_rndv_send_atp(sreq, sreq->send.rndv_put.remote_request);
    }
}

static void ucp_rndv_req_send_rma_get(ucp_request_t *rndv_req, ucp_request_t *rreq,
                                      const ucp_rndv_rts_hdr_t *rndv_rts_hdr)
{
    ucs_status_t status;

    ucp_trace_req(rndv_req, "start rma_get rreq %p", rreq);

    rndv_req->send.uct.func                = ucp_rndv_progress_rma_get_zcopy;
    rndv_req->send.buffer                  = rreq->recv.buffer;
    rndv_req->send.mem_type                = rreq->recv.mem_type;
    rndv_req->send.datatype                = ucp_dt_make_contig(1);
    rndv_req->send.length                  = rndv_rts_hdr->size;
    rndv_req->send.rndv_get.remote_request = rndv_rts_hdr->sreq.reqptr;
    rndv_req->send.rndv_get.remote_address = rndv_rts_hdr->address;
    rndv_req->send.rndv_get.rreq           = rreq;
    rndv_req->send.rndv_get.lanes_map      = 0;
    rndv_req->send.rndv_get.lane_count     = 0;
    rndv_req->send.datatype                = rreq->recv.datatype;

    status = ucp_ep_rkey_unpack(rndv_req->send.ep, rndv_rts_hdr + 1,
                                &rndv_req->send.rndv_get.rkey);
    if (status != UCS_OK) {
        ucs_fatal("failed to unpack rendezvous remote key received from %s: %s",
                  ucp_ep_peer_name(rndv_req->send.ep), ucs_status_string(status));
    }

    ucp_request_send_state_init(rndv_req, ucp_dt_make_contig(1), 0);
    ucp_request_send_state_reset(rndv_req, ucp_rndv_get_completion,
                                 UCP_REQUEST_SEND_PROTO_RNDV_GET);

    ucp_request_send(rndv_req, 0);
}

UCS_PROFILE_FUNC_VOID(ucp_rndv_matched, (worker, rreq, rndv_rts_hdr),
                      ucp_worker_h worker, ucp_request_t *rreq,
                      const ucp_rndv_rts_hdr_t *rndv_rts_hdr)
{
    ucp_rndv_mode_t rndv_mode;
    ucp_request_t *rndv_req;
    ucp_ep_h ep;

    UCS_ASYNC_BLOCK(&worker->async);

    UCS_PROFILE_REQUEST_EVENT(rreq, "rndv_match", 0);

    /* rreq is the receive request on the receiver's side */
    rreq->recv.tag.info.sender_tag = rndv_rts_hdr->super.tag;
    rreq->recv.tag.info.length     = rndv_rts_hdr->size;

    /* the internal send request allocated on receiver side (to perform a "get"
     * operation, send "ATS" and "RTR") */
    rndv_req = ucp_request_get(worker);
    if (rndv_req == NULL) {
        ucs_error("failed to allocate rendezvous reply");
        goto out;
    }

    rndv_req->send.ep           = ucp_worker_get_ep_by_ptr(worker,
                                                           rndv_rts_hdr->sreq.ep_ptr);
    rndv_req->flags             = 0;
    rndv_req->send.mdesc        = NULL;
    rndv_req->send.pending_lane = UCP_NULL_LANE;

    ucp_trace_req(rreq,
                  "rndv matched remote {address 0x%"PRIx64" size %zu sreq 0x%lx}"
                  " rndv_sreq %p", rndv_rts_hdr->address, rndv_rts_hdr->size,
                  rndv_rts_hdr->sreq.reqptr, rndv_req);

    if (ucs_unlikely(rreq->recv.length < rndv_rts_hdr->size)) {
        ucp_trace_req(rndv_req,
                      "rndv truncated remote size %zu local size %zu rreq %p",
                      rndv_rts_hdr->size, rreq->recv.length, rreq);
        ucp_rndv_req_send_ats(rndv_req, rreq, rndv_rts_hdr->sreq.reqptr);
        ucp_request_recv_generic_dt_finish(rreq);
        ucp_rndv_zcopy_recv_req_complete(rreq, UCS_ERR_MESSAGE_TRUNCATED);
        goto out;
    }


    /* if the receive side is not connected yet then the RTS was received on a stub ep */
    ep = rndv_req->send.ep;

    rndv_mode = worker->context->config.ext.rndv_mode;
    if (UCP_DT_IS_CONTIG(rreq->recv.datatype)) {
        if (rndv_rts_hdr->address && (rndv_mode != UCP_RNDV_MODE_PUT_ZCOPY)) {
            /* try to fetch the data with a get_zcopy operation */
            ucp_rndv_req_send_rma_get(rndv_req, rreq, rndv_rts_hdr);
            goto out;
        } else if (rndv_mode != UCP_RNDV_MODE_GET_ZCOPY) {
            /* put protocol is allowed - register receive buffer memory for rma */
            ucp_request_recv_buffer_reg(rreq, ucp_ep_config(ep)->key.rma_bw_md_map,
                                        ucs_min(rreq->recv.length, rndv_rts_hdr->size));
        }
    }

    /* The sender didn't specify its address in the RTS, or the rndv mode was
     * configured to put - send an RTR and the sender will send the data with
     * active message or put_zcopy. */
    ucp_rndv_recv_data_init(rreq, rndv_rts_hdr->size);
    ucp_rndv_req_send_rtr(rndv_req, rreq, rndv_rts_hdr->sreq.reqptr);

out:
    UCS_ASYNC_UNBLOCK(&worker->async);
}

ucs_status_t ucp_rndv_process_rts(void *arg, void *data, size_t length,
                                  unsigned tl_flags)
{
    ucp_worker_h worker                = arg;
    ucp_rndv_rts_hdr_t *rndv_rts_hdr   = data;
    ucp_recv_desc_t *rdesc;
    ucp_request_t *rreq;
    ucs_status_t status;

    rreq = ucp_tag_exp_search(&worker->tm, rndv_rts_hdr->super.tag);
    if (rreq != NULL) {
        ucp_rndv_matched(worker, rreq, rndv_rts_hdr);

        /* Cancel req in transport if it was offloaded, because it arrived
           as unexpected */
        ucp_tag_offload_try_cancel(worker, rreq, UCP_TAG_OFFLOAD_CANCEL_FORCE);

        UCP_WORKER_STAT_RNDV(worker, EXP);
        status = UCS_OK;
    } else {
        status = ucp_recv_desc_init(worker, data, length, 0, tl_flags,
                                    sizeof(*rndv_rts_hdr),
                                    UCP_RECV_DESC_FLAG_RNDV, 0, &rdesc);
        if (!UCS_STATUS_IS_ERR(status)) {
            ucp_tag_unexp_recv(&worker->tm, rdesc, rndv_rts_hdr->super.tag);
        }
    }

    return status;
}

UCS_PROFILE_FUNC(ucs_status_t, ucp_rndv_rts_handler,
                 (arg, data, length, tl_flags),
                 void *arg, void *data, size_t length, unsigned tl_flags)
{
    return ucp_rndv_process_rts(arg, data, length, tl_flags);
}

UCS_PROFILE_FUNC(ucs_status_t, ucp_rndv_ats_handler,
                 (arg, data, length, flags),
                 void *arg, void *data, size_t length, unsigned flags)
{
    ucp_reply_hdr_t *rep_hdr = data;
    ucp_request_t *sreq = (ucp_request_t*) rep_hdr->reqptr;

    /* dereg the original send request and set it to complete */
    UCS_PROFILE_REQUEST_EVENT(sreq, "rndv_ats_recv", 0);
    if (sreq->flags & UCP_REQUEST_FLAG_OFFLOADED) {
        ucp_tag_offload_cancel_rndv(sreq);
    }
    ucp_rndv_complete_send(sreq);
    return UCS_OK;
}

UCS_PROFILE_FUNC(ucs_status_t, ucp_rndv_atp_handler,
                 (arg, data, length, flags),
                 void *arg, void *data, size_t length, unsigned flags)
{
    ucp_reply_hdr_t *rep_hdr = data;
    ucp_request_t *rreq = (ucp_request_t*) rep_hdr->reqptr;

    /* dereg the original recv request and set it to complete */
    UCS_PROFILE_REQUEST_EVENT(rreq, "rndv_atp_recv", 0);
    ucp_rndv_zcopy_recv_req_complete(rreq, UCS_OK);
    return UCS_OK;
}

static size_t ucp_rndv_pack_data(void *dest, void *arg)
{
    ucp_rndv_data_hdr_t *hdr = dest;
    ucp_request_t *sreq = arg;
    size_t length, offset;

    offset        = sreq->send.state.dt.offset;
    hdr->rreq_ptr = sreq->send.tag.rreq_ptr;
    hdr->offset   = offset;
    length        = ucs_min(sreq->send.length - offset,
                            ucp_ep_get_max_bcopy(sreq->send.ep, sreq->send.lane) - sizeof(*hdr));

    return sizeof(*hdr) + ucp_dt_pack(sreq->send.ep->worker, sreq->send.datatype,
                                      sreq->send.mem_type, hdr + 1, sreq->send.buffer,
                                      &sreq->send.state.dt, length);
}

UCS_PROFILE_FUNC(ucs_status_t, ucp_rndv_progress_am_bcopy, (self),
                 uct_pending_req_t *self)
{
    ucp_request_t *sreq = ucs_container_of(self, ucp_request_t, send.uct);
    ucp_ep_t *ep = sreq->send.ep;
    ucs_status_t status;

    sreq->send.lane = ucp_ep_get_am_lane(ep);

    if (sreq->send.length <= ucp_ep_config(ep)->am.max_bcopy - sizeof(ucp_rndv_data_hdr_t)) {
        /* send a single bcopy message */
        status = ucp_do_am_bcopy_single(self, UCP_AM_ID_RNDV_DATA,
                                        ucp_rndv_pack_data);
    } else {
        status = ucp_do_am_bcopy_multi(self, UCP_AM_ID_RNDV_DATA,
                                       UCP_AM_ID_RNDV_DATA,
                                       sizeof(ucp_rndv_data_hdr_t),
                                       ucp_rndv_pack_data,
                                       ucp_rndv_pack_data, 1);
    }
    if (status == UCS_OK) {
        ucp_rndv_complete_send(sreq);
    } else if (status == UCP_STATUS_PENDING_SWITCH) {
        status = UCS_OK;
    }

    return status;
}

UCS_PROFILE_FUNC(ucs_status_t, ucp_rndv_progress_rma_put_zcopy, (self),
                 uct_pending_req_t *self)
{
    ucp_request_t *sreq     = ucs_container_of(self, ucp_request_t, send.uct);
    const size_t max_iovcnt = 1;
    ucp_ep_h ep             = sreq->send.ep;
    ucs_status_t status;
    size_t offset, ucp_mtu, align, remainder, length;
    uct_iface_attr_t *attrs;
    uct_iov_t iov[max_iovcnt];
    size_t iovcnt;
    ucp_dt_state_t state;

    if (!sreq->send.mdesc) {
        status = ucp_request_send_buffer_reg_lane(sreq, sreq->send.lane);
        ucs_assert_always(status == UCS_OK);
    }

    attrs     = ucp_worker_iface_get_attr(ep->worker,
                                          ucp_ep_get_rsc_index(ep, sreq->send.lane));
    align     = attrs->cap.put.opt_zcopy_align;
    ucp_mtu   = attrs->cap.put.align_mtu;

    offset    = sreq->send.state.dt.offset;
    remainder = (uintptr_t)sreq->send.buffer % align;

    if ((offset == 0) && (remainder > 0) && (sreq->send.length > ucp_mtu)) {
        length = ucp_mtu - remainder;
    } else {
        length = ucs_min(sreq->send.length - offset,
                         ucp_ep_config(ep)->tag.rndv.max_put_zcopy);
    }

    ucs_trace_data("req %p: offset %zu remainder %zu. read to %p len %zu",
                   sreq, offset, (uintptr_t)sreq->send.buffer % align,
                   (void*)sreq->send.buffer + offset, length);

    state = sreq->send.state.dt;
    ucp_dt_iov_copy_uct(ep->worker->context, iov, &iovcnt, max_iovcnt, &state,
                        sreq->send.buffer, ucp_dt_make_contig(1), length,
                        ucp_ep_md_index(ep, sreq->send.lane), sreq->send.mdesc);
    status = uct_ep_put_zcopy(ep->uct_eps[sreq->send.lane],
                              iov, iovcnt,
                              sreq->send.rndv_put.remote_address + offset,
                              sreq->send.rndv_put.uct_rkey,
                              &sreq->send.state.uct_comp);
    ucp_request_send_state_advance(sreq, &state,
                                   UCP_REQUEST_SEND_PROTO_RNDV_PUT,
                                   status);
    if (sreq->send.state.dt.offset == sreq->send.length) {
        if (sreq->send.state.uct_comp.count == 0) {
            sreq->send.state.uct_comp.func(&sreq->send.state.uct_comp, status);
        }
        return UCS_OK;
    } else if (!UCS_STATUS_IS_ERR(status)) {
        return UCS_INPROGRESS;
    } else {
        return status;
    }
}

static void ucp_rndv_am_zcopy_send_req_complete(ucp_request_t *req,
                                                ucs_status_t status)
{
    ucp_request_send_buffer_dereg(req);
    ucp_request_complete_send(req, status);
}

static void ucp_rndv_am_zcopy_completion(uct_completion_t *self,
                                         ucs_status_t status)
{
    ucp_request_t *sreq = ucs_container_of(self, ucp_request_t,
                                           send.state.uct_comp);
    if (sreq->send.state.dt.offset == sreq->send.length) {
        ucp_rndv_am_zcopy_send_req_complete(sreq, status);
    } else if (status != UCS_OK) {
        ucs_fatal("error handling is unsupported with rendezvous protocol");
    }
}

static ucs_status_t ucp_rndv_progress_am_zcopy_single(uct_pending_req_t *self)
{
    ucp_request_t *sreq = ucs_container_of(self, ucp_request_t, send.uct);
    ucp_rndv_data_hdr_t hdr;

    hdr.rreq_ptr = sreq->send.tag.rreq_ptr;
    hdr.offset   = 0;
    return ucp_do_am_zcopy_single(self, UCP_AM_ID_RNDV_DATA, &hdr, sizeof(hdr),
                                  ucp_rndv_am_zcopy_send_req_complete);
}

static ucs_status_t ucp_rndv_progress_am_zcopy_multi(uct_pending_req_t *self)
{
    ucp_request_t *sreq = ucs_container_of(self, ucp_request_t, send.uct);
    ucp_rndv_data_hdr_t hdr;

    hdr.rreq_ptr = sreq->send.tag.rreq_ptr;
    hdr.offset   = sreq->send.state.dt.offset;
    return ucp_do_am_zcopy_multi(self,
                                 UCP_AM_ID_RNDV_DATA,
                                 UCP_AM_ID_RNDV_DATA,
                                 &hdr, sizeof(hdr),
                                 &hdr, sizeof(hdr),
                                 ucp_rndv_am_zcopy_send_req_complete, 1);
}

UCS_PROFILE_FUNC_VOID(ucp_rndv_frag_put_completion, (self, status),
                      uct_completion_t *self, ucs_status_t status)
{
    ucp_request_t *frag_req = ucs_container_of(self, ucp_request_t, send.state.uct_comp);
    ucp_request_t *sreq     = frag_req->send.rndv_put.sreq;

    ucs_mpool_put_inline((void *)frag_req->send.mdesc);
    sreq->send.state.dt.offset += frag_req->send.length;
    sreq->send.state.uct_comp.count--;
    if (0 == sreq->send.state.uct_comp.count) {
        ucp_rndv_send_atp(sreq, sreq->send.rndv_put.remote_request);
    }
    ucp_request_put(frag_req);
}

UCS_PROFILE_FUNC_VOID(ucp_rndv_frag_get_completion, (self, status),
                      uct_completion_t *self, ucs_status_t status)
{
    ucp_request_t *frag_req = ucs_container_of(self, ucp_request_t, send.state.uct_comp);
    ucp_request_t *sreq     = frag_req->send.rndv_get.rreq;
    size_t offset           = frag_req->send.rndv_get.remote_address - (uint64_t)(sreq->send.buffer);

    frag_req->send.ep                      = sreq->send.ep;
    ucp_request_send_state_reset(frag_req, ucp_rndv_frag_put_completion,
                                 UCP_REQUEST_SEND_PROTO_RNDV_PUT);
    frag_req->send.uct.func                = ucp_rndv_progress_rma_put_zcopy;
    frag_req->send.rndv_put.sreq           = sreq;
    frag_req->send.rndv_put.rkey           = sreq->send.rndv_put.rkey;
    frag_req->send.rndv_put.uct_rkey       = sreq->send.rndv_put.uct_rkey;
    frag_req->send.rndv_put.remote_address = sreq->send.rndv_put.remote_address + offset;
    frag_req->send.lane                    = sreq->send.lane;
    frag_req->send.state.dt.dt.contig.md_map = 0;

    ucp_request_send(frag_req, 0);
}

static ucs_status_t ucp_rndv_pipeline(ucp_request_t *sreq, ucp_rndv_rtr_hdr_t *rndv_rtr_hdr)
{
    ucp_worker_h worker  = sreq->send.ep->worker;
    ucp_ep_h pipeline_ep = worker->mem_type_ep[sreq->send.mem_type];
    ucp_mem_desc_t *mdesc;
    ucp_request_t *frag_req;
    ucp_rsc_index_t md_index;
    ucs_status_t status;
    int i, num_frags;
    size_t frag_size, length;
    size_t offset;

    md_index =  ucp_ep_md_index(pipeline_ep,
                                ucp_ep_config(pipeline_ep)->key.rma_bw_lanes[0]);

    frag_size = worker->context->config.ext.rndv_frag_size;
    num_frags = (sreq->send.length + frag_size - 1) / frag_size;
    sreq->send.state.uct_comp.count = num_frags;
    sreq->send.state.dt.offset = 0;
    sreq->send.rndv_put.remote_request = rndv_rtr_hdr->rreq_ptr;
    sreq->send.rndv_put.remote_address = rndv_rtr_hdr->address;

    offset = 0;
    for (i = 0; i < num_frags; i++) {
        length = (i != (num_frags - 1)) ? frag_size : (sreq->send.length - offset);

        frag_req = ucp_request_get(worker);
        if (frag_req == NULL) {
            status = UCS_ERR_NO_MEMORY;
            goto out;
        }

        mdesc = ucs_mpool_get_inline(&worker->rndv_frag_mp);
        if (mdesc == NULL) {
            status = UCS_ERR_NO_MEMORY;
            goto out;
        }

        ucp_request_send_state_init(frag_req, ucp_dt_make_contig(1), 0);
        ucp_request_send_state_reset(frag_req, ucp_rndv_frag_get_completion,
                                     UCP_REQUEST_SEND_PROTO_RNDV_GET);
        frag_req->send.ep                        = pipeline_ep;
        frag_req->send.buffer                    = mdesc + 1;
        frag_req->send.datatype                  = ucp_dt_make_contig(1);
        frag_req->send.mem_type                  = sreq->send.mem_type;
        frag_req->send.state.dt.dt.contig.memh[0]= ucp_memh2uct(mdesc->memh, md_index);
        frag_req->send.state.dt.dt.contig.md_map = UCS_BIT(md_index);
        frag_req->send.length                    = length;
        frag_req->send.uct.func                  = ucp_rndv_progress_rma_get_zcopy;
        frag_req->send.rndv_get.rkey             = NULL;
        frag_req->send.rndv_get.remote_address   = (uint64_t)(sreq->send.buffer + offset);
        frag_req->send.rndv_get.lanes_map        = 0;
        frag_req->send.rndv_get.lane_count       = 0;
        frag_req->send.rndv_get.rreq             = sreq;
        frag_req->send.mdesc                     = mdesc;

        ucp_request_send(frag_req, 0);
        offset += length;
    }
    return UCS_OK;
 out:
    return status;;
}

UCS_PROFILE_FUNC(ucs_status_t, ucp_rndv_rtr_handler,
                 (arg, data, length, flags),
                 void *arg, void *data, size_t length, unsigned flags)
{
    ucp_rndv_rtr_hdr_t *rndv_rtr_hdr = data;
    ucp_request_t *sreq              = (ucp_request_t*)rndv_rtr_hdr->sreq_ptr;
    ucp_ep_h ep                      = sreq->send.ep;
    ucs_status_t status;

    ucp_trace_req(sreq, "received rtr address 0x%lx remote rreq 0x%lx",
                  rndv_rtr_hdr->address, rndv_rtr_hdr->rreq_ptr);
    UCS_PROFILE_REQUEST_EVENT(sreq, "rndv_rtr_recv", 0);

    if (sreq->flags & UCP_REQUEST_FLAG_OFFLOADED) {
        /* Do not deregister memory here, because am zcopy rndv may
         * need it registered (if am and tag is the same lane). */
        ucp_tag_offload_cancel_rndv(sreq);
    }

    if (UCP_DT_IS_CONTIG(sreq->send.datatype) && rndv_rtr_hdr->address) {
        status = ucp_ep_rkey_unpack(ep, rndv_rtr_hdr + 1,
                                    &sreq->send.rndv_put.rkey);
        if (status != UCS_OK) {
            ucs_fatal("failed to unpack rendezvous remote key received from %s: %s",
                      ucp_ep_peer_name(ep), ucs_status_string(status));
        }

        sreq->send.lane = ucp_rkey_get_rma_bw_lane(sreq->send.rndv_put.rkey, ep,
                                                   sreq->send.mem_type,
                                                   &sreq->send.rndv_put.uct_rkey, 0);
        if (sreq->send.lane != UCP_NULL_LANE) {
            if (!ucp_rndv_is_pipeline_needed(sreq)) {
                ucp_request_send_state_reset(sreq, ucp_rndv_put_completion,
                                             UCP_REQUEST_SEND_PROTO_RNDV_PUT);
                sreq->send.uct.func                = ucp_rndv_progress_rma_put_zcopy;
                sreq->send.rndv_put.remote_request = rndv_rtr_hdr->rreq_ptr;
                sreq->send.rndv_put.remote_address = rndv_rtr_hdr->address;
                sreq->send.mdesc                   = NULL;
                goto out_send;
            } else {
                return ucp_rndv_pipeline(sreq, rndv_rtr_hdr);
            }
        } else {
            ucp_rkey_destroy(sreq->send.rndv_put.rkey);
        }
    }

    /* switch to AM */
    sreq->send.tag.rreq_ptr = rndv_rtr_hdr->rreq_ptr;

    if (UCP_DT_IS_CONTIG(sreq->send.datatype) &&
        (sreq->send.length >=
         ucp_ep_config(ep)->am.mem_type_zcopy_thresh[sreq->send.mem_type]))
    {
        status = ucp_request_send_buffer_reg_lane(sreq, ucp_ep_get_am_lane(ep));
        ucs_assert_always(status == UCS_OK);

        ucp_request_send_state_reset(sreq, ucp_rndv_am_zcopy_completion,
                                     UCP_REQUEST_SEND_PROTO_ZCOPY_AM);

        if ((sreq->send.length + sizeof(ucp_rndv_data_hdr_t)) <=
            ucp_ep_config(ep)->am.max_zcopy) {
            sreq->send.uct.func = ucp_rndv_progress_am_zcopy_single;
        } else {
            sreq->send.uct.func        = ucp_rndv_progress_am_zcopy_multi;
            sreq->send.tag.am_bw_index = 1;
        }
    } else {
        ucp_request_send_state_reset(sreq, NULL, UCP_REQUEST_SEND_PROTO_BCOPY_AM);
        sreq->send.uct.func        = ucp_rndv_progress_am_bcopy;
        sreq->send.tag.am_bw_index = 1;
    }

out_send:
    ucp_request_send(sreq, 0);
    return UCS_OK;
}

UCS_PROFILE_FUNC(ucs_status_t, ucp_rndv_data_handler,
                 (arg, data, length, flags),
                 void *arg, void *data, size_t length, unsigned flags)
{
    ucp_rndv_data_hdr_t *rndv_data_hdr = data;
    ucp_request_t *rreq = (ucp_request_t*) rndv_data_hdr->rreq_ptr;
    size_t recv_len;

    recv_len = length - sizeof(*rndv_data_hdr);
    UCS_PROFILE_REQUEST_EVENT(rreq, "rndv_data_recv", recv_len);

    (void)ucp_tag_request_process_recv_data(rreq, rndv_data_hdr + 1, recv_len,
                                            rndv_data_hdr->offset, 1);
    return UCS_OK;
}

static void ucp_rndv_dump_rkey(const void *packed_rkey, char *buffer, size_t max)
{
    char *p    = buffer;
    char *endp = buffer + max;

    snprintf(p, endp - p, " rkey ");
    p += strlen(p);

    ucp_rkey_dump_packed(packed_rkey, p, endp - p);
}

static void ucp_rndv_dump(ucp_worker_h worker, uct_am_trace_type_t type,
                          uint8_t id, const void *data, size_t length,
                          char *buffer, size_t max)
{

    const ucp_rndv_rts_hdr_t *rndv_rts_hdr = data;
    const ucp_rndv_rtr_hdr_t *rndv_rtr_hdr = data;
    const ucp_rndv_data_hdr_t *rndv_data = data;
    const ucp_reply_hdr_t *rep_hdr = data;

    switch (id) {
    case UCP_AM_ID_RNDV_RTS:
        ucs_assert(rndv_rts_hdr->sreq.ep_ptr != 0);
        snprintf(buffer, max, "RNDV_RTS tag %"PRIx64" ep_ptr %lx sreq 0x%lx "
                 "address 0x%"PRIx64" size %zu", rndv_rts_hdr->super.tag,
                 rndv_rts_hdr->sreq.ep_ptr, rndv_rts_hdr->sreq.reqptr,
                 rndv_rts_hdr->address, rndv_rts_hdr->size);
        if (rndv_rts_hdr->address) {
            ucp_rndv_dump_rkey(rndv_rts_hdr + 1, buffer + strlen(buffer),
                               max - strlen(buffer));
        }
        break;
    case UCP_AM_ID_RNDV_ATS:
        snprintf(buffer, max, "RNDV_ATS sreq 0x%lx status '%s'",
                 rep_hdr->reqptr, ucs_status_string(rep_hdr->status));
        break;
    case UCP_AM_ID_RNDV_RTR:
        snprintf(buffer, max, "RNDV_RTR sreq 0x%lx rreq 0x%lx address 0x%lx",
                 rndv_rtr_hdr->sreq_ptr, rndv_rtr_hdr->rreq_ptr,
                 rndv_rtr_hdr->address);
        if (rndv_rtr_hdr->address) {
            ucp_rndv_dump_rkey(rndv_rtr_hdr + 1, buffer + strlen(buffer),
                               max - strlen(buffer));
        }
        break;
    case UCP_AM_ID_RNDV_DATA:
        snprintf(buffer, max, "RNDV_DATA rreq 0x%"PRIx64" offset %zu",
                 rndv_data->rreq_ptr, rndv_data->offset);
        break;
    case UCP_AM_ID_RNDV_ATP:
        snprintf(buffer, max, "RNDV_ATP sreq 0x%lx status '%s'",
                 rep_hdr->reqptr, ucs_status_string(rep_hdr->status));
        break;
    default:
        return;
    }
}

UCP_DEFINE_AM(UCP_FEATURE_TAG, UCP_AM_ID_RNDV_RTS, ucp_rndv_rts_handler,
              ucp_rndv_dump, 0);
UCP_DEFINE_AM(UCP_FEATURE_TAG, UCP_AM_ID_RNDV_ATS, ucp_rndv_ats_handler,
              ucp_rndv_dump, 0);
UCP_DEFINE_AM(UCP_FEATURE_TAG, UCP_AM_ID_RNDV_ATP, ucp_rndv_atp_handler,
              ucp_rndv_dump, 0);
UCP_DEFINE_AM(UCP_FEATURE_TAG, UCP_AM_ID_RNDV_RTR, ucp_rndv_rtr_handler,
              ucp_rndv_dump, 0);
UCP_DEFINE_AM(UCP_FEATURE_TAG, UCP_AM_ID_RNDV_DATA, ucp_rndv_data_handler,
              ucp_rndv_dump, 0);

UCP_DEFINE_AM_PROXY(UCP_AM_ID_RNDV_RTS);
UCP_DEFINE_AM_PROXY(UCP_AM_ID_RNDV_ATS);
UCP_DEFINE_AM_PROXY(UCP_AM_ID_RNDV_ATP);
UCP_DEFINE_AM_PROXY(UCP_AM_ID_RNDV_RTR);
UCP_DEFINE_AM_PROXY(UCP_AM_ID_RNDV_DATA);<|MERGE_RESOLUTION|>--- conflicted
+++ resolved
@@ -362,16 +362,10 @@
     }
 
     rsc_index = ucp_ep_get_rsc_index(rndv_req->send.ep, rndv_req->send.lane);
-<<<<<<< HEAD
     attrs     = ucp_worker_iface_get_attr(rndv_req->send.ep->worker, rsc_index);
     align     = attrs->cap.get.opt_zcopy_align;
     ucp_mtu   = attrs->cap.get.align_mtu;
-    min_zcopy = attrs->cap.get.min_zcopy;
-=======
-    align     = rndv_req->send.ep->worker->ifaces[rsc_index].attr.cap.get.opt_zcopy_align;
-    ucp_mtu   = rndv_req->send.ep->worker->ifaces[rsc_index].attr.cap.get.align_mtu;
     min_zcopy = ucp_ep_config(rndv_req->send.ep)->tag.rndv.min_get_zcopy;
->>>>>>> 1946cd07
     max_zcopy = ucp_ep_config(rndv_req->send.ep)->tag.rndv.max_get_zcopy;
 
     offset    = rndv_req->send.state.dt.offset;
