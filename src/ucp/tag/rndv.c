--- conflicted
+++ resolved
@@ -290,17 +290,12 @@
             ucp_rndv_complete_rma_get_zcopy(rndv_req);
         }
         return UCS_OK;
-<<<<<<< HEAD
     } else if (!UCS_STATUS_IS_ERR(status)) {
-        return UCS_INPROGRESS;
-    } else {
-        return status;
-=======
-    } else if (status == UCS_OK) {
         /* in case if not all chunks are transmitted - return in_progress
          * status */
         return UCS_INPROGRESS;
->>>>>>> aa523d76
+    } else {
+        return status;
     }
 }
 
