--- conflicted
+++ resolved
@@ -1020,12 +1020,8 @@
     unpacked_address->address_count = address - address_list;
     unpacked_address->address_list  = address_list;
     return UCS_OK;
-<<<<<<< HEAD
-}
-=======
 
 err_free:
     ucs_free(address_list);
     return UCS_ERR_INVALID_PARAM;
-}
->>>>>>> 699b66fb
+}