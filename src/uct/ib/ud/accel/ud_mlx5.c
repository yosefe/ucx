--- conflicted
+++ resolved
@@ -294,19 +294,9 @@
 
     wqe_size = ucs_align_up_pow2(ctrl_av_size + inl_size + sizeof(*inl),
                                  UCT_IB_MLX5_WQE_SEG_SIZE);
-<<<<<<< HEAD
-
-    lkey = (ib_memh == UCT_INVALID_MEM_HANDLE) ? 0 : ib_memh->lkey;
-    if (ucs_likely(length > 0)) {
-        dptr = uct_ib_mlx5_txwq_wrap_any(&iface->tx.wq, (void*)ctrl + wqe_size);
-        uct_ib_mlx5_set_data_seg(dptr, buffer, length, lkey);
-        wqe_size += sizeof(*dptr);
-    }
-=======
     wqe_size += uct_ib_mlx5_set_data_seg_iov(&iface->tx.wq, (void *)ctrl + wqe_size,
                                              iov, iovcnt);
     ucs_assert(wqe_size <= (UCT_IB_MLX5_MAX_BB * MLX5_SEND_WQE_BB));
->>>>>>> 82ece8ea
 
     UCT_UD_EP_HOOK_CALL_TX(&ep->super, neth);
     uct_ud_mlx5_post_send(iface, ep, 0, ctrl, wqe_size);
