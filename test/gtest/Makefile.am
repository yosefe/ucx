#
# Copyright (C) Mellanox Technologies Ltd. 2001-2014.  ALL RIGHTS RESERVED.
# Copyright (C) UT-Battelle, LLC. 2015. ALL RIGHTS RESERVED.
# Copyright (C) The University of Tennessee and the University of Tennessee Research Foundation. 2016. ALL RIGHTS RESERVED.
# Copyright (C) Los Alamos National Security, LLC. 2018 ALL RIGHTS RESERVED.
#
# See file LICENSE for terms.
#

if HAVE_GTEST

# Set default configuration for running tests
UCX_HANDLE_ERRORS        ?= freeze
UCX_LOG_LEVEL            ?= warn
UCX_LOG_PRINT_ENABLE     ?= y
GTEST_FILTER             ?= *
GTEST_EXTRA_ARGS         ?=
LAUNCHER                 ?=
VALGRIND_EXTRA_ARGS      ?=

SUBDIRS = ucs/test_module ucm/test_dlopen

export UCX_HANDLE_ERRORS
export UCX_LOG_LEVEL
export UCX_LOG_PRINT_ENABLE

GTEST_ARGS = \
	--gtest_filter=$(GTEST_FILTER) \
	$(GTEST_EXTRA_ARGS)

VALGRIND_ARGS = \
	--tool=memcheck \
	--leak-check=full \
	--track-origins=yes \
	--fair-sched=try \
	--num-callers=25 \
	--error-exitcode=1 \
	--child-silent-after-fork=yes \
	--suppressions=$(top_srcdir)/contrib/valgrind.supp \
	$(VALGRIND_EXTRA_ARGS)

noinst_PROGRAMS = gtest

gtestdir  = $(includedir)
gtest_LDADD = \
	$(top_builddir)/src/ucs/libucs.la \
	$(top_builddir)/src/uct/libuct.la \
	$(top_builddir)/src/ucm/libucm.la \
	$(top_builddir)/src/ucp/libucp.la \
	$(top_builddir)/src/tools/perf/lib/libucxperf.la \
	$(OPENMP_CFLAGS) \
	$(GTEST_LIBS)


gtest_CPPFLAGS = \
	$(BASE_CPPFLAGS) \
	-I$(top_srcdir)/src \
	-I$(top_srcdir)/test \
	-I$(top_builddir)/src \
	-I$(top_srcdir)/test/gtest \
	$(GTEST_CPPFLAGS) \
	$(OPENMP_CFLAGS)

gtest_LDFLAGS  = $(GTEST_LDFLAGS) -no-install -Wl,-dynamic-list-data
gtest_CFLAGS   = $(BASE_CFLAGS)
gtest_CXXFLAGS = $(BASE_CXXFLAGS) $(GTEST_CXXFLAGS) -fno-tree-vectorize \
				 -DGTEST_UCM_HOOK_LIB_DIR="\"${abs_builddir}/ucm/test_dlopen/.libs\""

gtest_SOURCES = \
	common/gtest-all.cc \
	common/main.cc \
<<<<<<< HEAD
	common/test_gtest_cmn.cc \
=======
	common/mem_buffer.cc \
>>>>>>> d7330aa8
	common/test_helpers.cc \
	common/test_obj_size.cc \
	common/test_watchdog.cc \
	common/test_perf.cc \
	common/test.cc \
	\
	ucm/malloc_hook.cc \
	\
	uct/test_amo.cc \
	uct/test_amo_add_xor.cc \
	uct/test_amo_and_or.cc \
	uct/test_amo_cswap.cc \
	uct/test_amo_fadd_fxor.cc \
	uct/test_amo_fand_for.cc \
	uct/test_amo_swap.cc \
	uct/test_event.cc \
	uct/test_fence.cc \
	uct/test_flush.cc \
	uct/test_many2one_am.cc \
	uct/test_md.cc \
	uct/test_mm.cc \
	uct/test_mem.cc \
	uct/test_p2p_am.cc \
	uct/test_p2p_err.cc \
	uct/test_p2p_mix.cc \
	uct/test_p2p_rma.cc \
	uct/test_pending.cc \
	uct/test_progress.cc \
	uct/test_uct_ep.cc \
	uct/test_uct_perf.cc \
	uct/test_zcopy_comp.cc \
	uct/uct_p2p_test.cc \
	uct/uct_test.cc \
	uct/test_stats.cc \
	ucs/test_event_set.cc \
	ucs/test_stats_filter.cc \
	uct/test_peer_failure.cc \
	uct/test_tag.cc \
	\
	ucp/test_ucp_am.cc \
	ucp/test_ucp_stream.cc \
	ucp/test_ucp_peer_failure.cc \
	ucp/test_ucp_atomic.cc \
	ucp/test_ucp_dt.cc \
	ucp/test_ucp_memheap.cc \
	ucp/test_ucp_mmap.cc \
	ucp/test_ucp_mem_type.cc \
	ucp/test_ucp_perf.cc \
	ucp/test_ucp_rma.cc \
	ucp/test_ucp_rma_mt.cc \
	ucp/test_ucp_tag_cancel.cc \
	ucp/test_ucp_tag_match.cc \
	ucp/test_ucp_tag_offload.cc \
	ucp/test_ucp_tag_mt.cc \
	ucp/test_ucp_tag_perf.cc \
	ucp/test_ucp_tag_probe.cc \
	ucp/test_ucp_tag_xfer.cc \
	ucp/test_ucp_tag.cc \
	ucp/test_ucp_context.cc \
	ucp/test_ucp_wireup.cc \
	ucp/test_ucp_wakeup.cc \
	ucp/test_ucp_fence.cc \
	ucp/test_ucp_sockaddr.cc \
	ucp/ucp_test.cc \
	ucp/ucp_datatype.cc \
	\
	ucs/test_algorithm.cc \
	ucs/test_arbiter.cc \
	ucs/test_async.cc \
	ucs/test_callbackq.cc \
	ucs/test_class.cc \
	ucs/test_config.cc \
	ucs/test_datatype.cc \
	ucs/test_debug.cc \
	ucs/test_memtrack.cc \
	ucs/test_math.cc \
	ucs/test_mpmc.cc \
	ucs/test_mpool.cc \
	ucs/test_pgtable.cc \
	ucs/test_profile.cc \
	ucs/test_rcache.cc \
	ucs/test_memtype_cache.cc \
	ucs/test_stats.cc \
	ucs/test_strided_alloc.cc \
	ucs/test_string.cc \
	ucs/test_sys.cc \
	ucs/test_sock.cc \
	ucs/test_time.cc \
	ucs/test_twheel.cc \
	ucs/test_frag_list.cc \
	ucs/test_type.cc \
	ucs/test_log.cc

if HAVE_IB
gtest_SOURCES += \
	uct/ib/test_ib.cc \
	uct/ib/test_ib_md.cc \
	uct/ib/test_cq_moderation.cc \
	uct/ib/test_ib_xfer.cc \
	uct/ib/test_ib_pkey.cc
gtest_CPPFLAGS += \
	$(IBVERBS_CPPFLAGS)
gtest_LDADD += \
	$(IBVERBS_LDFLAGS) \
	$(top_builddir)/src/uct/ib/libuct_ib.la
if HAVE_DEVX
gtest_SOURCES += \
	uct/ib/test_devx.cc
endif
if HAVE_TL_UD
gtest_SOURCES += \
	uct/ib/ud_base.cc \
	uct/ib/test_ud.cc \
	uct/ib/test_ud_slow_timer.cc \
	uct/ib/test_ud_pending.cc \
	uct/ib/test_ud_ds.cc
endif
if HAVE_TL_RC
gtest_SOURCES += \
	uct/ib/test_rc.cc
endif	
if HAVE_TL_DC
gtest_SOURCES += \
	uct/ib/test_dc.cc
endif
if HAVE_RDMACM
gtest_SOURCES += \
	uct/ib/test_sockaddr.cc
endif
endif # HAVE_IB

if HAVE_CUDA
gtest_SOURCES += \
	ucm/cuda_hooks.cc
gtest_CPPFLAGS += \
	$(CUDA_CPPFLAGS)
gtest_LDADD += \
	$(CUDA_LDFLAGS) \
	$(top_builddir)/src/uct/cuda/libuct_cuda.la
endif

noinst_HEADERS = \
	common/gtest.h \
	common/mem_buffer.h \
	common/test.h \
	common/test_helpers.h \
	common/test_perf.h \
	common/tap.h \
	\
	uct/ib/test_rc.h \
	uct/ib/ud_base.h \
	uct/ib/test_ib.h \
	uct/test_amo.h \
	uct/test_p2p_mix.h \
	uct/test_p2p_rma.h \
	uct/uct_p2p_test.h \
	uct/uct_test.h \
	uct/test_md.h \
	\
	ucp/test_ucp_atomic.h \
	ucp/test_ucp_memheap.h \
	ucp/test_ucp_tag.h \
	ucp/ucp_test.h \
	ucp/ucp_datatype.h

.PHONY: test test gdb valgrind fix_rpath ucx


all-local: gtest

ucx:
	$(MAKE) -C $(top_builddir)


help:
	@echo
	@echo "Targets:"
	@echo "  list          : List unit tests."
	@echo "  test          : Run unit tests."
	@echo "  test_gdb      : Run unit tests with GDB."
	@echo "  test_valgrind : Run unit tests with Valgrind."
	@echo
	@echo "Environment variables:"
	@echo "  GTEST_FILTER        : Unit tests filter (\"$(GTEST_FILTER)\")"
	@echo "  GTEST_EXTRA_ARGS    : Additional arguments for gtest (\"$(GTEST_EXTRA_ARGS)\")"
	@echo "  LAUNCHER            : Custom launcher for gtest executable (\"$(LAUNCHER)\")"
	@echo "  VALGRIND_EXTRA_ARGS : Additional arguments for Valgrind (\"$(VALGRIND_EXTRA_ARGS)\")"
	@echo

#
# List unit tests
#
list: gtest
	$(abs_builddir)/gtest --gtest_list_tests $(GTEST_ARGS)

#
# Run unit tests
#
test: ucx gtest
	@rm -f core.*
	$(LAUNCHER) stdbuf -e0 -o0 $(abs_builddir)/gtest $(GTEST_ARGS)

#
# Run unit tests with GDB
#
test_gdb: ucx gtest
	echo -e 'r\ninit-if-undefined $$_exitcode=-1\nif $$_exitcode>=0\n\tq\nend' > .gdbcommands
	$(LAUNCHER) env UCX_HANDLE_ERRORS=none \
		gdb -x .gdbcommands --args $(GDB_ARGS) \
			$(abs_builddir)/gtest $(GTEST_ARGS)

#
# Run unit tests with valgrind
#
test_valgrind: ucx gtest
	$(LAUNCHER) env LD_LIBRARY_PATH="$(VALGRIND_LIBPATH):${LD_LIBRARY_PATH}" \
	stdbuf -e0 -o0 valgrind $(VALGRIND_ARGS) $(abs_builddir)/gtest $(GTEST_ARGS)
endif<|MERGE_RESOLUTION|>--- conflicted
+++ resolved
@@ -69,11 +69,8 @@
 gtest_SOURCES = \
 	common/gtest-all.cc \
 	common/main.cc \
-<<<<<<< HEAD
 	common/test_gtest_cmn.cc \
-=======
 	common/mem_buffer.cc \
->>>>>>> d7330aa8
 	common/test_helpers.cc \
 	common/test_obj_size.cc \
 	common/test_watchdog.cc \
