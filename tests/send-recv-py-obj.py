--- conflicted
+++ resolved
@@ -19,12 +19,7 @@
 # wrapped in strings (to workaround contiguous memory requirement) or
 # strings wrapped in bytes object
 
-<<<<<<< HEAD
-import ucp_py as ucp
-import cupy as cp
-import time
-=======
->>>>>>> fec6c675
+
 import argparse
 import asyncio
 import reprlib
@@ -43,15 +38,7 @@
         return memoryview(base)
     elif obj_type == "numpy":
         import numpy as np
-
-<<<<<<< HEAD
-def print_msg(preamble, obj, obj_type):
-    print(type(obj))
-    if 'bytes' == obj_type:
-        print(preamble + str(bytes.decode(obj)))
-=======
         return np.frombuffer(base, dtype="u1")
->>>>>>> fec6c675
     else:
         raise ValueError(obj_type)
 
@@ -75,52 +62,16 @@
 
     print("about to send")
 
-<<<<<<< HEAD
-    send_string = "hello from ucx server @" + socket.gethostname()
-    if 'cupy' == args.object_type:
-        send_string = cp.array(list(range(2 ** 4)))
-        send_string += 2
-    if args.validate:
-        if args.object_type == 'cupy':
-            send_string = cp.array(list(range(2 ** max_msg_log)))
-        else:
-            send_string = 'a' * (2 ** max_msg_log)
-    send_msg = get_msg(send_string, args.object_type)
-    if args.object_type == 'cupy':
-        send_req = await ep.send_obj(send_msg, send_msg.data.mem.size)
-    else:
-        send_req = await ep.send_obj(send_msg, sys.getsizeof(send_msg))
-    recv_msg = None
-=======
     base = b"0" * args.n_bytes
     send_msg = get_msg(base, args.object_type)
     dest_msg = get_msg(b"0" * args.n_bytes, args.object_type)
     await ep.send_obj(send_msg, sys.getsizeof(send_msg))
->>>>>>> fec6c675
 
     print("about to recv")
 
     if not args.blind_recv:
-<<<<<<< HEAD
-        recv_string = "hello from ucx server @" + socket.gethostname()
-        if 'cupy' == args.object_type:
-            recv_string = cp.array(list(range(2 ** 4)))
-            recv_string += 1
-        if args.validate:
-            if args.object_type == 'cupy':
-                recv_string = cp.array(list(range(2 ** max_msg_log)))
-                recv_string += 1
-            else:
-                recv_string = 'b' * (2 ** max_msg_log)
-        recv_msg = get_msg(recv_string, args.object_type)
-        if args.object_type == 'cupy':
-            recv_req = await ep.recv_obj(recv_msg, recv_msg.data.mem.size)
-        else:
-            recv_req = await ep.recv_obj(recv_msg, sys.getsizeof(recv_msg))
-=======
         recv_req = await ep.recv_obj(dest_msg, args.n_bytes)
         recv_msg = get_msg(recv_req.get_obj(), args.object_type)
->>>>>>> fec6c675
     else:
         recv_req = await ep.recv_future()
         recv_msg = ucp.get_obj_from_msg(recv_req)
@@ -129,14 +80,7 @@
         print("server sent: ", reprlib.repr(send_msg), type(send_msg))
         print("server recv: ", reprlib.repr(recv_msg), type(recv_msg))
     else:
-<<<<<<< HEAD
-        if args.object_type == 'cupy':
-            assert(recv_msg == get_msg((cp.array(list(range(2 ** max_msg_log))) + 2), args.object_type))
-        else:
-            assert(recv_msg == get_msg('d' * (2 ** max_msg_log), args.object_type))
-=======
         check(send_msg, recv_msg, args.object_type)
->>>>>>> fec6c675
 
     ucp.destroy_ep(ep)
     print("talk_to_client done")
@@ -149,72 +93,21 @@
     dest_msg = get_msg(b"0" * args.n_bytes, args.object_type)
 
     if not args.blind_recv:
-<<<<<<< HEAD
-        recv_string = "hello from ucx client @" + socket.gethostname()
-        if 'cupy' == args.object_type:
-            recv_string = cp.array(list(range(2 ** 4)))
-            recv_string -= 1
-        if args.validate:
-            if args.object_type == 'cupy':
-                recv_string = cp.array(list(range(2 ** max_msg_log)))
-                recv_string -= 1
-            else:
-                recv_string = 'c' * (2 ** max_msg_log)
-        recv_msg = get_msg(recv_string, args.object_type)
-        if args.object_type == 'cupy':
-            recv_req = await ep.recv_obj(recv_msg, recv_msg.data.mem.size)
-        else:
-            recv_req = await ep.recv_obj(recv_msg, sys.getsizeof(recv_msg))
-=======
         recv_req = await ep.recv_obj(dest_msg, args.n_bytes)
->>>>>>> fec6c675
     else:
         recv_req = await ep.recv_future()
 
     br = recv_req.get_obj()
 
-<<<<<<< HEAD
-    send_string = "hello from ucx client @" + socket.gethostname()
-    if 'cupy' == args.object_type:
-        send_string = cp.array(list(range(2 ** 4)))
-    if args.validate:
-        if args.object_type == 'cupy':
-            send_string = cp.array(list(range(2 ** max_msg_log)))
-            send_string += 2
-        else:
-            send_string = 'd' * (2 ** max_msg_log)
-    send_msg = get_msg(send_string, args.object_type)
-    if args.object_type == 'cupy':
-        send_req = await ep.send_obj(send_msg, send_msg.data.mem.size)
-    else:
-        send_req = await ep.send_obj(send_msg, sys.getsizeof(send_msg))
-
-    if not args.validate:
-        print_msg("client sent: ", send_msg, args.object_type)
-        print_msg("client received: ", recv_msg, args.object_type)
-    else:
-        if args.object_type == 'cupy':
-            assert(recv_msg == get_msg(cp.array(list(range(2 ** max_msg_log))), args.object_type))
-        else:
-            assert(recv_msg == get_msg('a' * (2 ** max_msg_log), args.object_type))
-=======
     print("about to reply")
     await ep.send_obj(br, sys.getsizeof(br))
->>>>>>> fec6c675
 
     ucp.destroy_ep(ep)
     print("talk_to_server done")
 
 
 parser = argparse.ArgumentParser()
-<<<<<<< HEAD
-parser.add_argument('-s','--server', help='enter server ip', required=False)
-parser.add_argument('-p','--port', help='enter server port number', required=False)
-parser.add_argument('-o','--object_type', help='Send object type. Default = str', choices=['str', 'bytes', 'contig', 'cupy'], default = 'str')
-parser.add_argument('-b','--blind_recv', help='Use blind receive. Default = false', action="store_true")
-parser.add_argument('-v','--validate', help='Validate data. Default = false', action="store_true")
-parser.add_argument('-m','--msg_log', help='log_2(Message length). Default = 2. So length = 4 bytes', required=False)
-=======
+
 parser.add_argument("-s", "--server", help="enter server ip")
 parser.add_argument("-p", "--port", help="enter server port number")
 parser.add_argument(
@@ -235,7 +128,6 @@
     default=1024
 
 )
->>>>>>> fec6c675
 args = parser.parse_args()
 
 # initiate ucp
