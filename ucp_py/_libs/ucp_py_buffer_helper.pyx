# Copyright (c) 2018, NVIDIA CORPORATION. All rights reserved.
# See file LICENSE for terms.
# cython: language_level=3


cdef extern from "common.h":
    struct data_buf:
        void *buf

from libc.stdint cimport uintptr_t

import cupy as cp
from libc.stdint cimport uintptr_t

cdef extern from "buffer_ops.h":
    int set_device(int)
    data_buf* populate_buffer_region(void *)
    data_buf* populate_buffer_region_with_ptr(unsigned long long int)
    void* return_ptr_from_buf(data_buf*)
    data_buf* allocate_host_buffer(int)
    data_buf* allocate_cuda_buffer(int)
    int free_host_buffer(data_buf*)
    int free_cuda_buffer(data_buf*)
    int set_host_buffer(data_buf*, int, int)
    int set_cuda_buffer(data_buf*, int, int)
    int check_host_buffer(data_buf*, int, int)
    int check_cuda_buffer(data_buf*, int, int)


ctypedef fused format_:
    const char
    const unsigned char
    const short
    const unsigned short
    const int
    const unsigned int
    const long
    const unsigned long
    const long long
    const unsigned long long
    const float
    const double


cdef class buffer_region:
<<<<<<< HEAD
    """
    A compatability layer for

    1. The NumPy `__array_interface__` [1]
    2. The CUDA `__cuda__array_interface__` [2]
    3. The CPython buffer protocol [3]

    The buffer region can be used in two ways.

    1. When sending data, the buffer region will not manually allocate memory
       for the array of data. Instead, the buffer region keeps

       1. a pointer to the data buffer
       2. metadata about the array (shape, dtype, etc.)

    2. When receiving data, alloc_host and alloc_cuda must be used to create
       a destination buffer for the data.

    [1]: https://docs.scipy.org/doc/numpy-1.15.1/reference/arrays.interface.html
    [2]: https://numba.pydata.org/numba-doc/dev/cuda/cuda_array_interface.html
    [3]: https://docs.python.org/3/c-api/buffer.html

    Properties
    ----------
    shape : Tuple[int]
    typestr : str
    version : int
    is_cuda : bool
    is_set : bool
    """
    cdef public:
        str typestr
        object shape
        Py_ssize_t itemsize
        bytes format

    cdef:
        data_buf* buf
        int _is_cuda  # TODO: change -> bint
        bint _readonly
        uintptr_t cupy_ptr

    def __init__(self):
        self._is_cuda = 0
        self.typestr = None
        self.format = b"B"
        self.itemsize = 1
        self._readonly = False  # True?
        self.buf = NULL
        self.shape = [0]

    def __len__(self):
        if not self.is_set:
            return 0
        else:
            return self.shape[0]

    @property
    def is_cuda(self):
        return self._is_cuda

    @property
    def is_set(self):
        return self.buf is not NULL

    @property
    def readonly(self):
        return self._readonly

    def __getbuffer__(self, Py_buffer *buffer, int flags):
        cdef:
            Py_ssize_t strides[1]
            Py_ssize_t shape2[1]
            empty = b''

        if not self.is_set:
            raise ValueError("This buffer region's memory has not been set.")

        strides[0] = <Py_ssize_t>self.itemsize
        assert len(self.shape)
        if self.shape[0] == 0:
            buffer.buf = <void *>empty
        else:
            buffer.buf = <void *>&(self.buf.buf[0])

        shape2[0] = self.shape[0]

        buffer.format = self.format
        buffer.internal = NULL
        buffer.itemsize = self.itemsize
        buffer.len = self.shape[0] * self.itemsize
        buffer.ndim = 1
        buffer.obj = self
        buffer.readonly = 1  # TODO
        buffer.shape = shape2
        buffer.strides = strides
        buffer.suboffsets = NULL

    # ------------------------------------------------------------------------
    @property
    def __cuda_array_interface__(self):
        if not self._is_cuda:
            raise AttributeError("Not a CUDA array.")
        if not self.is_set:
            raise ValueError("This buffer region's memory has not been set.")
        desc = {
             'shape': self.shape,
             'typestr': self.typestr,
             'descr': [('', self.typestr)],  # this is surely wrong
             'data': (<Py_ssize_t>self.buf.buf, self.readonly),
             'version': 0,
        }
        return desc

    cpdef populate_ptr(self, format_[:] pyobj):
        self.shape = pyobj.shape
        self._is_cuda  = 0
        # TODO: We may not have a `.format` here. Not sure how to handle.
        if hasattr(pyobj.base, 'format'):
            self.format = pyobj.base.format.encode()
        self.itemsize = pyobj.itemsize

        if pyobj.shape[0] > 0:
            self.buf = populate_buffer_region(&(pyobj[0]))
        else:
            self.buf = populate_buffer_region(NULL)

    def populate_cuda_ptr(self, pyobj):
        info = pyobj.__cuda_array_interface__

        self.shape = info['shape']
        self._is_cuda = 1
        self.typestr = info['typestr']
        ptr_int, is_readonly = info['data']
        self._readonly = is_readonly

        if len(info.get('strides', ())) <= 1:
            self.buf = populate_buffer_region_with_ptr(ptr_int)
        else:
            raise NotImplementedError("non-contiguous data not supported.")

    def set_cuda_array_info(self, info):
        """
        Set all the info aside from the data pointer.
        """
        self._is_cuda = 1
        self.shape = info['shape']
        self.typestr = info['typestr']
        # TODO: readonly
=======
    cdef data_buf* buf
    cdef int is_cuda
    cdef uintptr_t cupy_ptr
>>>>>>> b4c53196

    # ------------------------------------------------------------------------
    # Manual memory management

    def alloc_host(self, Py_ssize_t len):
        self.buf = allocate_host_buffer(len)
        self._is_cuda = 0
        self.shape[0] = len

    def alloc_cuda(self, len):
        self.buf = allocate_cuda_buffer(len)
        self._is_cuda = 1
        self.shape[0] = len

    def free_host(self):
        free_host_buffer(self.buf)

    def free_cuda(self):
        free_cuda_buffer(self.buf)

<<<<<<< HEAD
    # ------------------------------------------------------------------------
    # Conversion
=======
    def populate_ptr(self, pyobj):
        if type(pyobj) == cp.core.core.ndarray:
            if 'strides' not in pyobj.__cuda_array_interface__:
                self.buf = populate_buffer_region_with_ptr(pyobj.__cuda_array_interface__['data'][0])
            else:
                raise NotImplementedError('non-contiguous arrays are not supported')
        else:
            self.buf = populate_buffer_region(<void *> pyobj)
>>>>>>> b4c53196

    def return_obj(self):
        if not self.is_set:
            raise ValueError("This buffer region's memory has not been set.")
        return <object> return_ptr_from_buf(self.buf)<|MERGE_RESOLUTION|>--- conflicted
+++ resolved
@@ -7,9 +7,6 @@
     struct data_buf:
         void *buf
 
-from libc.stdint cimport uintptr_t
-
-import cupy as cp
 from libc.stdint cimport uintptr_t
 
 cdef extern from "buffer_ops.h":
@@ -43,7 +40,6 @@
 
 
 cdef class buffer_region:
-<<<<<<< HEAD
     """
     A compatability layer for
 
@@ -193,11 +189,6 @@
         self.shape = info['shape']
         self.typestr = info['typestr']
         # TODO: readonly
-=======
-    cdef data_buf* buf
-    cdef int is_cuda
-    cdef uintptr_t cupy_ptr
->>>>>>> b4c53196
 
     # ------------------------------------------------------------------------
     # Manual memory management
@@ -218,20 +209,8 @@
     def free_cuda(self):
         free_cuda_buffer(self.buf)
 
-<<<<<<< HEAD
     # ------------------------------------------------------------------------
     # Conversion
-=======
-    def populate_ptr(self, pyobj):
-        if type(pyobj) == cp.core.core.ndarray:
-            if 'strides' not in pyobj.__cuda_array_interface__:
-                self.buf = populate_buffer_region_with_ptr(pyobj.__cuda_array_interface__['data'][0])
-            else:
-                raise NotImplementedError('non-contiguous arrays are not supported')
-        else:
-            self.buf = populate_buffer_region(<void *> pyobj)
->>>>>>> b4c53196
-
     def return_obj(self):
         if not self.is_set:
             raise ValueError("This buffer region's memory has not been set.")
